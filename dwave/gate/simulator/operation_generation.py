--- conflicted
+++ resolved
@@ -64,11 +64,7 @@
     for state_i in range(gate_matrix_size):
         nz = np.nonzero(gate_matrix[state_i])[0]
         nz_set = set(nz)
-<<<<<<< HEAD
-        if nz_set == {state_i} and gate_matrix[state_i][state_i] == 1:
-=======
         if skip_identity and nz_set == {state_i} and gate_matrix[state_i][state_i] == 1:
->>>>>>> 4ffc628f
             # essentially the identity operation for this sub state, can ignore
             continue
         elif skip_zeros and not nz_set:
@@ -264,11 +260,7 @@
         ["0"] + [shift(1, qubit_index(control.name)) for control in controls]
     )
 
-<<<<<<< HEAD
-    target_masks = {state: c.Value("uint64_t", f"target_mask{state}") for state in sub_states}
-=======
     target_masks = {state: c.Value("uint64_t", f"target_mask{state}") for state in all_sub_states}
->>>>>>> 4ffc628f
     target_masks_init = {
         state: " | ".join(
             ["0"]
@@ -303,13 +295,10 @@
     arguments.extend(targets)
     arguments.extend(controls)
 
-<<<<<<< HEAD
-=======
     amplitude_factor = c.Value(float64_t, "amplitude_factor")
     if provide_amplitude_scale_factor:
         arguments.append(amplitude_factor)
 
->>>>>>> 4ffc628f
     body = c.Block(
         [
             # number of total states
@@ -332,14 +321,10 @@
                 for i, mask in enumerate(masks)
             ],
             c.Initializer(control_mask, control_mask_init),
-<<<<<<< HEAD
-            *[c.Initializer(target_masks[st], target_masks_init[st]) for st in sorted(sub_states)],
-=======
             *[
                 c.Initializer(target_masks[st], target_masks_init[st])
                 for st in sorted(all_sub_states)
             ],
->>>>>>> 4ffc628f
             # rest of the variables we need to initialize
             *inits,
             # loop over all basis states of all qubits *not* affected by the gate
@@ -367,45 +352,17 @@
                             basis_template.name,
                             f"{basis_template.name} | {control_mask.name}",
                         ),
-<<<<<<< HEAD
-                        # initialize the states we'll select
-=======
                         # initialize the states we'll use
->>>>>>> 4ffc628f
                         *[
                             c.Initializer(
                                 states[st],
                                 f"{basis_template.name} | {target_masks[st].name}",
                             )
-<<<<<<< HEAD
-                            for st in sorted(sub_states)
-=======
                             for st in sorted(all_sub_states)
->>>>>>> 4ffc628f
                         ],
                         # get their amplitudes
                         *[
                             c.Initializer(amps[st], f"{state_vector.name}[{states[st].name}]")
-<<<<<<< HEAD
-                            for st in sorted(sub_states)
-                        ],
-                        # perform the matrix multiplication
-                        *[
-                            c.Assign(
-                                f"{state_vector.name}[{states[state_i].name}]",
-                                multiply_val_and_amps(state_i),
-                            )
-                            for state_i in sorted(sub_states)
-                        ],
-                    ]
-                ),
-            ),
-        ]
-    )
-
-    func = c.FunctionBody(
-        c.FunctionDeclaration(c.Value("void", op_name), arguments),
-=======
                             for st in sorted(dependent_sub_states)
                         ],
                         # perform the matrix multiplication
@@ -456,7 +413,6 @@
 
     func = c.FunctionBody(
         c.FunctionDeclaration(c.Value(return_type, op_name), arguments),
->>>>>>> 4ffc628f
         body,
     )
 
@@ -538,10 +494,7 @@
                 sparse_gate_mask=sparse_gate_mask,
                 precompile_gate=precompile_gate,
                 little_endian=little_endian,
-<<<<<<< HEAD
-=======
                 collect_norm=collect_norm,
->>>>>>> 4ffc628f
             )
         )
 
@@ -575,8 +528,6 @@
 
     return OpInfo(
         "\n\n".join(str(c_code.function_definition) for c_code in c_codes),
-<<<<<<< HEAD
-=======
         "\n\n".join(c_code.cython_header for c_code in c_codes),
         cython_function,
     )
@@ -765,7 +716,6 @@
 
     return OpInfo(
         "\n\n".join(str(c_code.function_definition) for c_code in c_codes),
->>>>>>> 4ffc628f
         "\n\n".join(c_code.cython_header for c_code in c_codes),
         cython_function,
     )
