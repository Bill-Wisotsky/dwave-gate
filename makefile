# Copyright 2022 D-Wave Systems Inc.
#
#    Licensed under the Apache License, Version 2.0 (the "License");
#    you may not use this file except in compliance with the License.
#    You may obtain a copy of the License at
#
#        http://www.apache.org/licenses/LICENSE-2.0
#
#    Unless required by applicable law or agreed to in writing, software
#    distributed under the License is distributed on an "AS IS" BASIS,
#    WITHOUT WARRANTIES OR CONDITIONS OF ANY KIND, either express or implied.
#    See the License for the specific language governing permissions and
#    limitations under the License.

PYTHON3 := $(shell which python3 2>/dev/null)
BLACK := $(shell which black 2>/dev/null)
ISORT := $(shell which isort 2>/dev/null)

PYTHON := python3

report ?= html  # HTML is the default report type
COVERAGE := --cov=dwave.gate --cov-report=$(report)

TESTRUNNER := -m pytest tests

.PHONY: install
install:
ifndef PYTHON3
	@echo "D-Wave Gate Model software requires at least Python 3.7"
endif
<<<<<<< HEAD
	$(PYTHON) dwave/gate/simulator/operation_generation.py
=======
>>>>>>> fb97b8be
	$(PYTHON) setup.py build_ext --inplace

# whether coverage files should be removed (true)
# default is to not delete coverage files (false)
cov := false

.PHONY: clean
clean:
	rm -rf .pytest_cache/
	rm -rf *.egg-info/
	rm -rf dist/ build/

ifeq ($(cov),true)
	rm -rf coverage_html/
	rm -f .coverage coverage.*
endif

.PHONY: test
test:
	$(PYTHON) $(TESTRUNNER)

.PHONY: coverage
coverage:
	$(PYTHON) $(TESTRUNNER) $(COVERAGE)

.PHONY: format
format:
ifndef ISORT
	@echo "D-Wave Gate Model software uses isort to sort imports."
endif
	isort -l 100 --profile black ./dwave/gate ./tests
ifndef BLACK
	@echo "D-Wave Gate Model software uses the Black formatter."
endif
	black -l 100 ./dwave/gate ./tests<|MERGE_RESOLUTION|>--- conflicted
+++ resolved
@@ -28,10 +28,7 @@
 ifndef PYTHON3
 	@echo "D-Wave Gate Model software requires at least Python 3.7"
 endif
-<<<<<<< HEAD
 	$(PYTHON) dwave/gate/simulator/operation_generation.py
-=======
->>>>>>> fb97b8be
 	$(PYTHON) setup.py build_ext --inplace
 
 # whether coverage files should be removed (true)
