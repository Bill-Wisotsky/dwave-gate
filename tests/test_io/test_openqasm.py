--- conflicted
+++ resolved
@@ -31,17 +31,10 @@
         circuit = Circuit(3)
         circuit.add_cregister(2, "apple")
 
-<<<<<<< HEAD
-        with circuit.context as (q, c):
-            ops.X(q[0])
-            ops.RX(0.42, q[1])
-            ops.CNOT(q[2], q[0])
-=======
-        with circuit.context as regs:
-            ops.X(regs.q[0])
-            ops.RX(0.42, regs.q[1])
-            ops.CNOT(regs.q[2], regs.q[0])
->>>>>>> 32285d4d
+        with circuit.context as regs:
+            ops.X(regs.q[0])
+            ops.RX(0.42, regs.q[1])
+            ops.CNOT(regs.q[2], regs.q[0])
 
         assert circuit.to_qasm() == cleandoc(
             """
@@ -62,17 +55,10 @@
         circuit = Circuit(1)
         circuit.add_qregister(2, "apple")
 
-<<<<<<< HEAD
-        with circuit.context as (q, c):
-            ops.X(q[0])
-            ops.RX(0.42, q[1])
-            ops.CNOT(q[2], q[0])
-=======
-        with circuit.context as regs:
-            ops.X(regs.q[0])
-            ops.RX(0.42, regs.q[1])
-            ops.CNOT(regs.q[2], regs.q[0])
->>>>>>> 32285d4d
+        with circuit.context as regs:
+            ops.X(regs.q[0])
+            ops.RX(0.42, regs.q[1])
+            ops.CNOT(regs.q[2], regs.q[0])
 
         assert circuit.to_qasm() == cleandoc(
             """
@@ -94,17 +80,10 @@
         circuit.add_cregister(2, "apple")
         circuit.add_cregister(3, "banana")
 
-<<<<<<< HEAD
-        with circuit.context as (q, c):
-            ops.X(q[0])
-            ops.RX(0.42, q[1])
-            ops.CNOT(q[1], q[0])
-=======
         with circuit.context as regs:
             ops.X(regs.q[0])
             ops.RX(0.42, regs.q[1])
             ops.CNOT(regs.q[1], regs.q[0])
->>>>>>> 32285d4d
 
         assert circuit.to_qasm() == cleandoc(
             """
@@ -127,17 +106,10 @@
         circuit.add_qregister(2, "apple")
         circuit.add_cregister(2, "banana")
 
-<<<<<<< HEAD
-        with circuit.context as (q, c):
-            ops.X(q[0])
-            ops.RX(0.42, q[1])
-            ops.CNOT(q[2], q[0])
-=======
-        with circuit.context as regs:
-            ops.X(regs.q[0])
-            ops.RX(0.42, regs.q[1])
-            ops.CNOT(regs.q[2], regs.q[0])
->>>>>>> 32285d4d
+        with circuit.context as regs:
+            ops.X(regs.q[0])
+            ops.RX(0.42, regs.q[1])
+            ops.CNOT(regs.q[2], regs.q[0])
 
         assert circuit.to_qasm(reg_labels=True) == cleandoc(
             """
@@ -158,17 +130,10 @@
         """Test generating OpenQASM 2.0 for a circuit using gate definitions."""
         circuit = Circuit(3)
 
-<<<<<<< HEAD
-        with circuit.context as (q, c):
-            ops.X(q[0])
-            ops.Rotation((0.1, 0.2, 0.3), q[1])
-            ops.CNOT(q[2], q[0])
-=======
         with circuit.context as regs:
             ops.X(regs.q[0])
             ops.Rotation((0.1, 0.2, 0.3), regs.q[1])
             ops.CNOT(regs.q[2], regs.q[0])
->>>>>>> 32285d4d
 
         assert circuit.to_qasm(gate_definitions=True) == cleandoc(
             """
@@ -190,17 +155,10 @@
 
         circuit = ParametricCircuit(3)
 
-<<<<<<< HEAD
-        with circuit.context as (p, q, c):
-            ops.X(q[0])
-            ops.RX(p[0], q[1])
-            ops.CNOT(q[2], q[0])
-=======
         with circuit.context as regs:
             ops.X(regs.q[0])
             ops.RX(regs.p[0], regs.q[1])
             ops.CNOT(regs.q[2], regs.q[0])
->>>>>>> 32285d4d
 
         with pytest.raises(
             CircuitError, match="Parametric circuits cannot be transpiled into OpenQASM."
@@ -279,17 +237,10 @@
         """Test creating an operation."""
         circuit = Circuit(1)
 
-<<<<<<< HEAD
-        with circuit.context as (q, c):
-            ops.Hadamard(q[0])
-            ops.X(q[0])
-            ops.Hadamard(q[0])
-=======
-        with circuit.context as regs:
-            ops.Hadamard(regs.q[0])
-            ops.X(regs.q[0])
-            ops.Hadamard(regs.q[0])
->>>>>>> 32285d4d
+        with circuit.context as regs:
+            ops.Hadamard(regs.q[0])
+            ops.X(regs.q[0])
+            ops.Hadamard(regs.q[0])
 
         ZOp = create_operation(circuit, name="ZOp")
 
@@ -300,17 +251,10 @@
         """Test creating an operation without a label."""
         circuit = Circuit(1)
 
-<<<<<<< HEAD
-        with circuit.context as (q, c):
-            ops.Hadamard(q[0])
-            ops.X(q[0])
-            ops.Hadamard(q[0])
-=======
-        with circuit.context as regs:
-            ops.Hadamard(regs.q[0])
-            ops.X(regs.q[0])
-            ops.Hadamard(regs.q[0])
->>>>>>> 32285d4d
+        with circuit.context as regs:
+            ops.Hadamard(regs.q[0])
+            ops.X(regs.q[0])
+            ops.Hadamard(regs.q[0])
 
         ZOp = create_operation(circuit)
 
