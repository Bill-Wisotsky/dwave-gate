--- conflicted
+++ resolved
@@ -82,17 +82,10 @@
     """
     circuit = Circuit(1)
 
-<<<<<<< HEAD
-    with circuit.context as (q, c):
-        ops.Hadamard(q[0])
-        ops.X(q[0])
-        ops.Hadamard(q[0])
-=======
     with circuit.context as regs:
         ops.Hadamard(regs.q[0])
         ops.X(regs.q[0])
         ops.Hadamard(regs.q[0])
->>>>>>> 32285d4d
 
     return create_operation(circuit, name="CustomZ")
 
@@ -106,17 +99,10 @@
     """
     circuit = ParametricCircuit(1)
 
-<<<<<<< HEAD
-    with circuit.context as (p, q, c):
-        ops.RZ(p[0], q[0])
-        ops.RY(p[1], q[0])
-        ops.RZ(p[2], q[0])
-=======
     with circuit.context as regs:
         ops.RZ(regs.p[0], regs.q[0])
         ops.RY(regs.p[1], regs.q[0])
         ops.RZ(regs.p[2], regs.q[0])
->>>>>>> 32285d4d
 
     return create_operation(circuit, name="CustomRot")
 
@@ -306,13 +292,8 @@
         params = list(range(ParamOp.num_parameters))
 
         empty_circuit.add_qregister(ParamOp.num_qubits)
-<<<<<<< HEAD
-        with empty_circuit.context as (q, c):
-            op = ParamOp(params, q)
-=======
         with empty_circuit.context as regs:
             op = ParamOp(params, regs.q)
->>>>>>> 32285d4d
 
         assert empty_circuit.circuit == [op]
 
@@ -335,13 +316,8 @@
         with pytest.raises(
             ValueError, match=f"requires {ParamOp.num_qubits} qubits, got {ParamOp.num_qubits + 9}."
         ):
-<<<<<<< HEAD
-            with empty_circuit.context as (q, c):
-                ParamOp(params, q)
-=======
             with empty_circuit.context as regs:
                 ParamOp(params, regs.q)
->>>>>>> 32285d4d
 
     def test_applying_operation_instance(self, empty_circuit, ParamOp):
         """Test applying an instance of a parametric operation within a context."""
@@ -495,15 +471,10 @@
     def test_initializing_gate_in_context(self, empty_circuit, ControlledOp):
         """Test initializing a controlled operation within a context."""
         empty_circuit.add_qregister(ControlledOp.num_qubits)
-<<<<<<< HEAD
-        with empty_circuit.context as (q, c):
-            op = ControlledOp(q[: ControlledOp.num_control], q[ControlledOp.num_control :])
-=======
         with empty_circuit.context as regs:
             op = ControlledOp(
                 regs.q[: ControlledOp.num_control], regs.q[ControlledOp.num_control :]
             )
->>>>>>> 32285d4d
 
         assert empty_circuit.circuit == [op]
 
@@ -523,13 +494,8 @@
             ValueError,
             match=f"requires {ControlledOp.num_qubits} qubits, got {ControlledOp.num_qubits + 9}.",
         ):
-<<<<<<< HEAD
-            with empty_circuit.context as (q, c):
-                ControlledOp(q[: ControlledOp.num_control], q[ControlledOp.num_control :])
-=======
             with empty_circuit.context as regs:
                 ControlledOp(regs.q[: ControlledOp.num_control], regs.q[ControlledOp.num_control :])
->>>>>>> 32285d4d
 
     def test_applying_operation_instance(self, empty_circuit, ControlledOp):
         """Test applying an instance of a controlled operation within a context."""
@@ -581,11 +547,7 @@
         params = [f"p{i}" for i in range(ParametricControlledOp.num_parameters)]
 
         empty_circuit.add_qregister(ParametricControlledOp.num_qubits)
-<<<<<<< HEAD
-        with empty_circuit.context as (q, c):
-=======
         with empty_circuit.context as regs:
->>>>>>> 32285d4d
             op = ParametricControlledOp(
                 params,
                 regs.q[: ParametricControlledOp.num_control],
@@ -616,11 +578,7 @@
             ValueError,
             match=f"requires {ParametricControlledOp.num_qubits} qubits, got {ParametricControlledOp.num_qubits + 9}.",
         ):
-<<<<<<< HEAD
-            with empty_circuit.context as (q, c):
-=======
             with empty_circuit.context as regs:
->>>>>>> 32285d4d
                 ParametricControlledOp(
                     params,
                     regs.q[: ParametricControlledOp.num_control],
@@ -676,13 +634,8 @@
     def test_initializing_gate_in_context(self, empty_circuit, Op):
         """Test initializing an operation within a context."""
         empty_circuit.add_qregister(Op.num_qubits)
-<<<<<<< HEAD
-        with empty_circuit.context as (q, c):
-            op = Op(q)
-=======
         with empty_circuit.context as regs:
             op = Op(regs.q)
->>>>>>> 32285d4d
 
         assert empty_circuit.circuit == [op]
 
@@ -701,13 +654,8 @@
         with pytest.raises(
             ValueError, match=f"requires {Op.num_qubits} qubits, got {Op.num_qubits + 9}."
         ):
-<<<<<<< HEAD
-            with empty_circuit.context as (q, c):
-                Op(q)
-=======
             with empty_circuit.context as regs:
                 Op(regs.q)
->>>>>>> 32285d4d
 
     def test_applying_operation_instance(self, empty_circuit, Op):
         """Test applying an instance of an operation within a context."""
